--- conflicted
+++ resolved
@@ -1,10 +1,7 @@
 import numpy as np
 import pandas as pd
 from ase.neighborlist import NeighborList, natural_cutoffs
-<<<<<<< HEAD
-=======
 from joblib import Parallel, delayed
->>>>>>> 2f2b0329
 from tqdm import tqdm
 
 tqdm.pandas()
@@ -159,21 +156,6 @@
         self.bindingsites_symb = self.bindingsites_symbols()
 
     def bindingsites_indexes(self):
-<<<<<<< HEAD
-        print('    [Feature Creator] - Determining binding sites')
-        serie = self.df[self.atomscol].progress_apply(lambda x: AtomFeatures(x).determine_neigbors(self.ads, indexonly=False, avoid=self.avoid))
-        return serie.apply(lambda x: x[0])
-
-    def bindingsites_symbols(self):
-        print('    [Feature Creator] - Determining binding sites')
-        serie = self.df[self.atomscol].progress_apply(lambda x: AtomFeatures(x).determine_neigbors(self.ads, indexonly=False, avoid=self.avoid))
-        return serie.apply(lambda x: x[1])
-
-    def create_feature_binding_site(self):
-        print('    [Feature Creator] - Creating binding site features')
-        for metal in self.listmetals:
-            self.df[f'bonding_{metal}'] = self.bindingsites_symb.progress_apply(lambda x: count_atoms_x_type(x, metal))
-=======
         # Use precomputed atom_features to get binding site indices.
         return self.df['atom_features'].apply(
             lambda af: af.determine_neigbors(self.ads, indexonly=False, avoid=self.avoid)[0]
@@ -190,7 +172,6 @@
             self.df[f'bonding_{metal}'] = self.bindingsites_symb.progress_apply(
                 lambda symbols: count_atoms_x_type(symbols, metal, avoid=self.avoid)
             )
->>>>>>> 2f2b0329
         return self.df
 
     def _compute_second_neighbors(self, row):
@@ -207,30 +188,6 @@
         return second_neigh
 
     def second_neighbors(self):
-<<<<<<< HEAD
-        print('    [Feature Creator] - Calculating second neighbors')
-        # Binding sites to Dataframe
-        dummy_df = pd.DataFrame(self.bindingsites_idx)
-        # Find the second neighbors of the binding sites
-        second_neigh_serie = dummy_df.progress_apply(
-                lambda x: [find_neigh(self.df[self.atomscol].loc[x.name], i, avoid=self.avoid, natural_cutoff_factor=self.natural_cutoff_factor) for i in x.iloc[0]], axis=1)
-        # Combine the lists in each row inside second_neighbors and then remove duplicates
-        ## Needed for x-fold type of adsorption
-        second_neigh_serie = second_neigh_serie.apply(lambda x: [item for sublist in x for item in sublist])
-        second_neigh_serie = second_neigh_serie.apply(lambda x: list(set(x)))
-        second_neigh_serie = pd.DataFrame(second_neigh_serie)
-        # Remove the binding sites from the second neighbors
-        second_neigh_serie = second_neigh_serie.apply(
-                lambda x: [i for i in x[0] if i not in self.bindingsites_idx.loc[x.name]], axis=1
-                )
-        return second_neigh_serie
-    
-    def create_feature_second_neighbors(self, distinguishsurface=False):
-        print('    [Feature Creator] - Creating second neighbors features')
-        second_neigh_serie = self.second_neighbors()    # Shape: (n_samples, 1)
-        second_neigh_serie = pd.DataFrame(second_neigh_serie)
-        # Count the number of each atom type in the list
-=======
         # Compute second neighbors serially with a progress bar.
         second_neigh_list = []
         for _, row in tqdm(self.df.iterrows(), total=len(self.df), desc="Processing second neighbors"):
@@ -241,7 +198,6 @@
     def create_feature_second_neighbors(self, distinguishsurface=False):
         print("Creating features based on second neighbors...")
         self.second_neighbors()  # Ensure second_neighbors column is computed.
->>>>>>> 2f2b0329
         if distinguishsurface:
             def get_symbols(row):
                 af = row['atom_features']
